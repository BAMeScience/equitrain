# Equitrain: A Unified Framework for Training and Fine-tuning Machine Learning Interatomic Potentials

Equitrain is an open-source software package designed to simplify the training and fine-tuning of machine learning universal interatomic potentials (MLIPs). Equitrain addresses the challenges posed by the diverse and often complex training codes specific to each MLIP by providing a unified and efficient framework. This allows researchers to focus on model development rather than implementation details.

---

## Key Features

- **Unified Framework**: Train and fine-tune MLIPs using a consistent interface.
<<<<<<< HEAD
- **Flexible Backends**: Parity-tested Torch and JAX backends that share schedulers, EMA, and fine-tuning workflows.
- **Flexible Model Wrappers**: Support for different MLIP architectures through model-specific wrappers.
=======
- **Flexible Model Wrappers**: Support for different MLIP architectures (MACE, SevenNet, and ORB) through model-specific wrappers.
>>>>>>> ac6ef800
- **Efficient Preprocessing**: Automated preprocessing with options for computing statistics and managing data.
- **GPU/Node Scalability**: Seamless integration with multi-GPU and multi-node environments using `accelerate`.
- **Extensive Resources**: Includes scripts for dataset preparation, initial model setup, and training workflows.

---

## Installation

`equitrain` can be installed in your environment by doing:

```bash
pip install equitrain
```

**Note!** Until the package is fully deployed in PyPI, you can only install it by following the instructions below.


### Development

To install the package for development purposes, first clone the repository:

```bash
git clone https://github.com/BAMeScience/equitrain.git
cd equitrain/
```

Create a virtual environment (either with `conda` or `virtualenv`). Note we are using Python 3.10 to create the environment.

**Using `virtualenv`**

Create and activate the environment:

```bash
python3.10 -m venv .venv
source .venv/bin/activate
```

Make sure `pip` is up-to-date:

```bash
pip install --upgrade pip
```

We recommend using `uv` for the fast installation of the package:

```bash
pip install uv
uv pip install -e '.[dev,docu]'
```

* The `-e` flag makes sure to install the package in editable mode.
* The `[dev]` optional dependencies install a set of packages used for formatting, typing, and testing.
* The `[docu]` optional dependencies install the packages for launching the documentation page.
* For specific model support, you can install additional dependencies:
  * `[orb]` - Install ORB models and dependencies for universal interatomic potentials

**Using `conda`**

Create the environment with the settings file `environment.yml`:

```bash
conda env create -f environment.yml
```

And activate it:

```bash
conda activate equitrain
```

This will automatically install the dependencies. If you want the optional dependencies installed:

```bash
pip install -e '[dev,docu]'
```

Alternatively, you can create a `conda` environment with Python 3.10 and follow all the steps in the installation explained above when using `virtualenv`:

```bash
conda create -n equitrain python=3.10 setuptools pip
conda activate equitrain
```

---

## Quickstart Guide

### 1. Preprocessing Data

Preprocess data files to compute necessary statistics and prepare for training:

#### Command Line:

```bash
equitrain-preprocess \
    --train-file="data-train.xyz" \
    --valid-file="data-valid.xyz" \
    --compute-statistics \
    --atomic-energies="average" \
    --output-dir="data" \
    --r-max 4.5
```

The preprocessing command accepts `.xyz`, `.lmdb`/`.aselmdb`, and `.h5` inputs; LMDB datasets are automatically converted to the native HDF5 format before statistics are computed.

<!-- TODO: change this following a notebook style -->
#### Python Script:

```python
from equitrain import get_args_parser_preprocess, preprocess

def test_preprocess():
    args = get_args_parser_preprocess().parse_args()
    args.train_file         = 'data.xyz'
    args.valid_file         = 'data.xyz'
    args.output_dir         = 'test_preprocess/'
    args.compute_statistics = True
    # Compute atomic energies
    args.atomic_energies    = "average"
    # Cutoff radius for computing graphs
    args.r_max = 4.5

    preprocess(args)

if __name__ == "__main__":
    test_preprocess()
```

---

### 2. Training a Model

Train a model using the prepared dataset and specify the MLIP wrapper:

#### Command Line:

```bash
# Training with MACE
equitrain -v \
    --train-file data/train.h5 \
    --valid-file data/valid.h5 \
    --output-dir result_mace \
    --model mace.model \
    --model-wrapper 'mace' \
    --epochs 10 \
    --tqdm

# Training with ORB
equitrain -v \
    --train-file data/train.h5 \
    --valid-file data/valid.h5 \
    --output-dir result_orb \
    --model-wrapper 'orb' \
    --epochs 10 \
    --tqdm
```

<!-- TODO: change this following a notebook style -->
#### Python Script:

```python
from equitrain import get_args_parser_train, train
from equitrain.model_wrappers import MaceWrapper, OrbWrapper

# Training with MACE
def test_train_mace():
    args = get_args_parser_train().parse_args()
    args.train_file  = 'data/train.h5'
    args.valid_file  = 'data/valid.h5'
    args.output_dir  = 'test_train_mace'
    args.epochs      = 10
    args.batch_size  = 64
    args.lr          = 0.01
    args.verbose     = 1
    args.tqdm        = True
    args.model       = MaceWrapper(args, "mace.model")

    train(args)

if __name__ == "__main__":
    test_train_mace()
    # test_train_orb()
```

#### Running the JAX backend

The training CLI automatically selects the Torch backend. To run the JAX backend instead, point `--backend` to `jax` and provide a JAX bundle exported via `mace_torch2jax` or the new fine-tuning utilities:

```bash
equitrain -v \
    --backend jax \
    --model path/to/jax_bundle \
    --train-file data/train.h5 \
    --valid-file data/valid.h5 \
    --output-dir result-jax \
    --epochs 5
```

---

### 3. Making Predictions

Use a trained model to make predictions on new data:

<!-- TODO: change this following a notebook style -->
#### Python Script:

```python
from equitrain import get_args_parser_predict, predict
from equitrain.model_wrappers import MaceWrapper

def test_mace_predict():
    args = get_args_parser_predict().parse_args()
    args.predict_file = 'data/valid.h5'
    args.batch_size   = 64
    args.model        = MaceWrapper(args, "mace.model")

    energy_pred, forces_pred, stress_pred = predict(args)

    print(energy_pred)
    print(forces_pred)
    print(stress_pred)

if __name__ == "__main__":
    test_mace_predict()
```

---

### JAX Backend Multi-Device Notes

- When the JAX backend detects more than one local accelerator, it automatically switches to a multi-device (`pmap`) execution. In that mode the training and evaluation batch size must be divisible by `jax.local_device_count()` so that each device processes an identical number of graphs.
- On single-device machines no extra configuration is required; the backend falls back to the same single-device behaviour that existing scripts expect.

---

### Fine-Tuning with Delta Wrappers

- Additive delta wrappers are available for both backends via `equitrain.finetune`. The Torch helper (`DeltaFineTuneWrapper`) freezes the base model and exposes only the residual parameters for optimisation. The JAX helper (`wrap_with_deltas` / `ensure_delta_params`) provides the same behaviour for Flax modules.
- These utilities power the fine-tuning tests and are ready to be imported in user scripts, enabling LoRA-style workflows without modifying the core training loops.

---

## Advanced Features

### Multi-GPU and Multi-Node Training

Equitrain supports multi-GPU and multi-node training using `accelerate`. Example scripts are available in the `resources/training` directory.

### Dataset Preparation

Equitrain provides scripts for downloading and preparing popular datasets such as Alexandria and MPTraj. These scripts can be found in the `resources/data` directory.

### Pretrained Models

Initial model examples and configurations can be accessed in the `resources/models` directory.<|MERGE_RESOLUTION|>--- conflicted
+++ resolved
@@ -7,12 +7,8 @@
 ## Key Features
 
 - **Unified Framework**: Train and fine-tune MLIPs using a consistent interface.
-<<<<<<< HEAD
 - **Flexible Backends**: Parity-tested Torch and JAX backends that share schedulers, EMA, and fine-tuning workflows.
-- **Flexible Model Wrappers**: Support for different MLIP architectures through model-specific wrappers.
-=======
-- **Flexible Model Wrappers**: Support for different MLIP architectures (MACE, SevenNet, and ORB) through model-specific wrappers.
->>>>>>> ac6ef800
+- **Flexible Model Wrappers**: Support for different MLIP architectures  (MACE, SevenNet, and ORB) through model-specific wrappers.
 - **Efficient Preprocessing**: Automated preprocessing with options for computing statistics and managing data.
 - **GPU/Node Scalability**: Seamless integration with multi-GPU and multi-node environments using `accelerate`.
 - **Extensive Resources**: Includes scripts for dataset preparation, initial model setup, and training workflows.
@@ -175,7 +171,7 @@
 
 ```python
 from equitrain import get_args_parser_train, train
-from equitrain.model_wrappers import MaceWrapper, OrbWrapper
+from equitrain.backends.torch_wrappers import MaceWrapper, OrbWrapper
 
 # Training with MACE
 def test_train_mace():
@@ -222,7 +218,7 @@
 
 ```python
 from equitrain import get_args_parser_predict, predict
-from equitrain.model_wrappers import MaceWrapper
+from equitrain.backends.torch_wrappers import MaceWrapper
 
 def test_mace_predict():
     args = get_args_parser_predict().parse_args()
